# Licensed under a 3-clause BSD style license - see LICENSE.rst
"""
Classes and utilites to keep track of files associated to an analysis.

The main class is `FileArchive`, which keep track of all the files associated to an analysis.

The `FileHandle` helper class encapsulates information on a particular file.
"""
from __future__ import absolute_import, division, print_function

import os
import sys
import time
import tempfile
from shutil import copyfile

from collections import OrderedDict

import numpy as np
#from numpy.core import defchararray
from astropy.table import Table, Column

from fermipy.fits_utils import write_tables_to_fits


def get_timestamp():
    """Get the current time as an integer"""
    return int(time.time())


def get_unique_match(table, colname, value):
    """Get the row matching value for a particular column.
    If exactly one row matchs, return index of that row,
    Otherwise raise KeyError.
    """
    # FIXME, This is here for python 3.5, where astropy is now returning bytes
    # instead of str
    if table[colname].dtype.kind in ['S', 'U']:
        mask = table[colname].astype(str) == value
    else:
        mask = table[colname] == value

    if mask.sum() != 1:
        raise KeyError("%i rows in column %s match value %s" %
                       (mask.sum(), colname, value))
    return np.argmax(mask)


#@unique
# class FileStatus(Enum):
class FileStatus(object):
    """Enumeration of file status types"""
    no_file = 0  # File is not in system
    expected = 1  # File will be created by a scheduled job
    exists = 2  # File exists
    missing = 3  # File should exist, but does not
    superseded = 4  # File exists, but has been superseded
    temp_removed = 5  # File was temporary and has been removed


# class FileFlags(Enum):
class FileFlags(object):
    """Bit masks to indicate file types"""
    no_flags = 0  # No flags are set for this file
    input_mask = 1  # File is input to job
    output_mask = 2  # File is output from job
    rm_mask = 4  # File is removed by job
    gz_mask = 8  # File is compressed by job
    internal_mask = 16  # File is internal to job
    stageable = 32  # File can be staged to / from scratch area
    in_ch_mask = input_mask | output_mask | rm_mask | internal_mask
    out_ch_mask = output_mask | rm_mask | internal_mask
    in_stage_mask = input_mask | stageable
    out_stage_mask = output_mask | stageable
    rmint_mask = rm_mask | internal_mask


class FileDict(object):
    """Small class to keep track of files used & createed by a link.

    Parameters
    ----------

    file_args : dict
        Dictionary mapping argument [str] to `FileFlags` enum

    file_dict : dict
        Dictionary mapping file path [str] to `FileFlags` enum
    """

    def __init__(self, **kwargs):
        """C'tor"""
        self.file_args = kwargs.get('file_args', {})
        self.file_dict = {}

    def latch_file_info(self, args):
        """Extract the file paths from a set of arguments
        """
        self.file_dict.clear()
        for key, val in self.file_args.items():
            try:
                file_path = args[key]
                if file_path is None:
                    continue
                # 'args' is special
                if key[0:4] == 'args':
                    if isinstance(file_path, list):
                        tokens = file_path
                    elif isinstance(file_path, str):
                        tokens = file_path.split()
                    else:
                        raise TypeError(
                            "Args has type %s, expect list or str" % type(file_path))
                    for token in tokens:
                        self.file_dict[token.replace('.gz', '')] = val
                else:
                    self.file_dict[file_path.replace('.gz', '')] = val
            except KeyError:
                pass

    def update(self, file_dict):
        """Update self with values from a dictionary
        mapping file path [str] to `FileFlags` enum """
        for key, val in file_dict.items():
            if self.file_dict.has_key(key):
                self.file_dict[key] |= val
            else:
                self.file_dict[key] = val

    def items(self):
        """Return iterator over self.file_dict"""
        return self.file_dict.items()

    @property
    def input_files(self):
        """Return a list of the input files needed by this link.

        For `Link` sub-classes this will return the union
        of all the input files of each internal `Link`.

        That is to say this will include files produced by one
        `Link` in a `Chain` and used as input to another `Link` in the `Chain`
        """
        ret_list = []
        for key, val in self.file_dict.items():
            # For input files we only want files that were marked as input
            if val & FileFlags.input_mask:
                ret_list.append(key)
        return ret_list

    @property
    def output_files(self):
        """Return a list of the output files produced by this link.

        For `Link` sub-classes this will return the union
        of all the output files of each internal `Link`.

        That is to say this will include files produced by one
        `Link` in a `Chain` and used as input to another `Link` in the `Chain`
        """
        ret_list = []
        for key, val in self.file_dict.items():
            # For output files we only want files that were marked as output
            if val & FileFlags.output_mask:
                ret_list.append(key)
        return ret_list

    @property
    def chain_input_files(self):
        """Return a list of the input files needed by this chain.

        For `Link` sub-classes this will return only those files
        that were not created by any internal `Link`
        """
        ret_list = []
        for key, val in self.file_dict.items():
            # For chain input files we only want files that were not marked as output
            # (I.e., not produced by some other step in the chain)
            if val & FileFlags.in_ch_mask == FileFlags.input_mask:
                ret_list.append(key)
        return ret_list

    @property
    def chain_output_files(self):
        """Return a list of the all the output files produced by this link.

        For `Link` sub-classes this will return only those files
        that were not marked as internal files or marked for removal.
        """
        ret_list = []
        for key, val in self.file_dict.items():
            # For pure input files we only want output files that were not
            # marked as internal or temp
            if val & FileFlags.out_ch_mask == FileFlags.output_mask:
                ret_list.append(key)
        return ret_list

    @property
    def input_files_to_stage(self):
        """Return a list of the input files needed by this link.

        For `Link` sub-classes this will return the union
        of all the input files of each internal `Link`.

        That is to say this will include files produced by one
        `Link` in a `Chain` and used as input to another `Link` in the `Chain`
        """
        ret_list = []
        for key, val in self.file_dict.items():
            # For input files we only want files that were marked as input
            if val & FileFlags.in_stage_mask == FileFlags.in_stage_mask:
                ret_list.append(key)
        return ret_list

    @property
    def output_files_to_stage(self):
        """Return a list of the input files needed by this link.

        For `Link` sub-classes this will return the union
        of all the input files of each internal `Link`.

        That is to say this will include files produced by one
        `Link` in a `Chain` and used as input to another `Link` in the `Chain`
        """
        ret_list = []
        for key, val in self.file_dict.items():
            # For input files we only want files that were marked as input
            if val & FileFlags.out_stage_mask == FileFlags.out_stage_mask:
                ret_list.append(key)
        return ret_list

    @property
    def internal_files(self):
        """Return a list of the intermediate files produced by this link.

        This returns all files that were explicitly marked as internal files.
        """
        ret_list = []
        for key, val in self.file_dict.items():
            # For internal files we only want files that were marked as
            # internal
            if val & FileFlags.internal_mask:
                ret_list.append(key)
        return ret_list

    @property
    def temp_files(self):
        """Return a list of the temporary files produced by this link.

        This returns all files that were explicitly marked for removal.
        """
        ret_list = []
        for key, val in self.file_dict.items():
            # For temp files we only want files that were marked for removal
            if val & FileFlags.rm_mask:
                ret_list.append(key)
        return ret_list

    @property
    def gzip_files(self):
        """Return a list of the files compressed by this link.

        This returns all files that were explicitly marked for compression.
        """
        ret_list = []
        for key, val in self.file_dict.items():
            # For temp files we only want files that were marked for removal
            if val & FileFlags.gz_mask:
                ret_list.append(key)
        return ret_list

    def print_summary(self, stream=sys.stdout, indent=""):
        """Print a summary of the files in this file dict.

        This version explictly counts the union of all input and output files.
        """
        stream.write("%sTotal files      : %i\n" %
                     (indent, len(self.file_dict)))
        stream.write("%s  Input files    : %i\n" %
                     (indent, len(self.input_files)))
        stream.write("%s  Output files   : %i\n" %
                     (indent, len(self.output_files)))
        stream.write("%s  Internal files : %i\n" %
                     (indent, len(self.internal_files)))
        stream.write("%s  Temp files     : %i\n" %
                     (indent, len(self.temp_files)))

    def print_chain_summary(self, stream=sys.stdout, indent=""):
        """Print a summary of the files in this file dict.

        This version uses chain_input_files and chain_output_files to
        count the input and output files.
        """
        stream.write("%sTotal files      : %i\n" %
                     (indent, len(self.file_dict)))
        stream.write("%s  Input files    : %i\n" %
                     (indent, len(self.chain_input_files)))
        stream.write("%s  Output files   : %i\n" %
                     (indent, len(self.chain_output_files)))
        stream.write("%s  Internal files : %i\n" %
                     (indent, len(self.internal_files)))
        stream.write("%s  Temp files     : %i\n" %
                     (indent, len(self.temp_files)))


class FileStageManager(object):
    """Small class to deal with staging files to and from a scratch area """

    def __init__(self, scratchdir, workdir):
        """C'tor """
        try:
            self.scratchdir = tempfile.mkdtemp(prefix=os.environ['USER'] + '.',
                                               dir=scratchdir)
        except OSError:
            self.scratchdir = os.path.join(
                scratchdir, os.environ['USER'], 'dummy')
        self.workdir = os.path.abspath(workdir)

    def split_local_path(self, local_file):
        """Split the local path into a directory name and a file name

        If local_file is in self.workdir or a subdirectory of it,
        the directory will consist of the relative path from workdir.

        If local_file is not in self.workdir, directory will be empty.

        Returns (dirname, basename)
        """
        abspath = os.path.abspath(local_file)
        if abspath.find(self.workdir) >= 0:
            relpath = abspath.replace(self.workdir, '')[1:]
            basename = os.path.basename(relpath)
            dirname = os.path.dirname(relpath)
        else:
            basename = os.path.basename(local_file)
            dirname = ''
        return (dirname, basename)

    def construct_scratch_path(self, dirname, basename):
        """Construct and return a path in the scratch area.

        This will be  <self.scratchdir>/<dirname>/<basename>
        """
        return os.path.join(self.scratchdir, dirname, basename)

    def get_scratch_path(self, local_file):
        """Construct and return a path in the scratch area from a local file.
        """
        (local_dirname, local_basename) = self.split_local_path(local_file)
        return self.construct_scratch_path(local_dirname, local_basename)

    def map_files(self, local_files):
        """Build a dictionary mapping local paths to scratch paths.

        Parameters
        ----------

        local_files : list
            List of filenames to be mapped to scratch area

        Returns dict
            Mapping local_file : fullpath of scratch file
        """
        ret_dict = {}
        for local_file in local_files:
            ret_dict[local_file] = self.get_scratch_path(local_file)
        return ret_dict

    @staticmethod
    def make_scratch_dirs(file_mapping, dry_run=True):
        """Make any directories need in the scratch area"""
        scratch_dirs = {}
        for value in file_mapping.values():
            scratch_dirname = os.path.dirname(value)
            scratch_dirs[scratch_dirname] = True
        for scratch_dirname in scratch_dirs.keys():
            if dry_run:
                print("mkdir -f %s" % (scratch_dirname))
            else:
                try:
                    os.makedirs(scratch_dirname)
                except OSError:
                    pass

    @staticmethod
    def copy_to_scratch(file_mapping, dry_run=True):
        """Copy input files to scratch area """
        for key, value in file_mapping.items():
            if not os.path.exists(key):
                continue
            if dry_run:
<<<<<<< HEAD
                print ("copy %s %s" % (key, value))
=======
                print("cp %s %s" % (key, value))
>>>>>>> e4a4240f
            else:
                print ("copy %s %s" % (key, value))
                copyfile(key, value)
                
        return file_mapping

    @staticmethod
    def copy_from_scratch(file_mapping, dry_run=True):
        """Copy output files from scratch area """
        for key, value in file_mapping.items():
            if dry_run:
<<<<<<< HEAD
                print ("copy %s %s" % (value, key))
=======
                print("cp %s %s" % (value, key))
>>>>>>> e4a4240f
            else:
                try:
                    outdir = os.path.dirname(key)
                    os.makedirs(outdir)
                except OSError:
                    pass
                print ("copy %s %s" % (value, key))
                copyfile(value, key)
        return file_mapping


class FileHandle(object):
    """Class to keep track of infomration about a file file.

    Parameters
    ----------

    key : int
        Unique id for this particular file

    creator : int
        Unique id for the job that created this file

    timestamp : int
        File creation time cast as an int

    status : `FileStatus`
        Enum giving current status of file

    flags : `FileFlags`
        Mask giving flags set on this file

    path : str
        Path to file
    """

    def __init__(self, **kwargs):
        """C'tor

        Take values of class members from keyword arguments.
        """
        self.key = kwargs.get('key', -1)
        self.creator = kwargs.get('creator', -1)
        self.timestamp = kwargs.get('timestamp', 0)
        self.status = kwargs.get('status', FileStatus.no_file)
        self.flags = kwargs.get('flags', FileFlags.no_flags)
        self.path = kwargs['path']
        if self.path[0] == '@':
            print ('Removing @ from %s'%self.path)
            self.path = self.path[1:]

    @staticmethod
    def make_table(file_dict):
        """Build and return an `astropy.table.Table` to store `FileHandle`"""
        col_key = Column(name='key', dtype=int)
        col_path = Column(name='path', dtype='S256')
        col_creator = Column(name='creator', dtype=int)
        col_timestamp = Column(name='timestamp', dtype=int)
        col_status = Column(name='status', dtype=int)
        col_flags = Column(name='flags', dtype=int)
        columns = [col_key, col_path, col_creator,
                   col_timestamp, col_status, col_flags]
        table = Table(data=columns)
        for val in file_dict.values():
            val.append_to_table(table)
        return table

    @classmethod
    def make_dict(cls, table):
        """Build and return a dict of `FileHandle` from an `astropy.table.Table`

        The dictionary is keyed by FileHandle.key, which is a unique integer for each file
        """
        ret_dict = {}
        for row in table:
            file_handle = cls.create_from_row(row)
        ret_dict[file_handle.key] = file_handle
        return ret_dict

    @classmethod
    def create_from_row(cls, table_row):
        """Build and return a `FileHandle` from an `astropy.table.row.Row` """
        kwargs = {}
        for key in table_row.colnames:
            if table_row[key].dtype.kind in ['S', 'U']:
                kwargs[key] = table_row[key].astype(str)
            else:
                kwargs[key] = table_row[key]
        try:
            return cls(**kwargs)
        except KeyError:
            print(kwargs)

    def check_status(self, basepath=None):
        """Check on the status of this particular file"""
        if basepath is None:
            fullpath = self.path
        else:
            fullpath = os.path.join(basepath, self.path)
            
        exists = os.path.exists(fullpath)
        if not exists:
            if self.flags & FileFlags.gz_mask != 0:
                fullpath += '.gz'
                exists = os.path.exists(fullpath)
        if exists:
            if self.status == FileStatus.superseded:
                pass
            else:
                self.status = FileStatus.exists
        else:
            if self.status in [FileStatus.no_file,
                               FileStatus.expected,
                               FileStatus.missing,
                               FileStatus.temp_removed]:
                if self.flags & FileFlags.rmint_mask != 0:
                    self.status = FileStatus.temp_removed
            elif self.status == FileStatus.exists:
                self.status = FileStatus.missing
            elif self.status == FileStatus.exists:
                self.status = FileStatus.temp_removed
        return self.status

    def append_to_table(self, table):
        """Add this instance as a row on a `astropy.table.Table` """
        table.add_row(dict(path=self.path,
                           key=self.key,
                           creator=self.creator,
                           timestamp=self.timestamp,
                           status=self.status,
                           flags=self.flags))

    def update_table_row(self, table, row_idx):
        """Update the values in an `astropy.table.Table` for this instances"""
        table[row_idx]['path'] = self.path
        table[row_idx]['key'] = self.key
        table[row_idx]['creator'] = self.creator
        table[row_idx]['timestamp'] = self.timestamp
        table[row_idx]['status'] = self.status
        table[row_idx]['flags'] = self.flags


class FileArchive(object):
    """Class that keeps track of the status of files used in an analysis

    Parameters
    ----------

    table_file   : str
        Path to the file used to persist this `FileArchive`
    table        : `astropy.table.Table`
        Persistent representation of this `FileArchive`
    cache        : `OrderedDict`
        Transient representation of this `FileArchive`
    base_path    : str
        Base file path for all files in this `FileArchive`
    """
    # Singleton instance
    _archive = None

    def __init__(self, **kwargs):
        """C'tor

        Takes self.base_path from kwargs['base_path']
        Reads kwargs['file_archive_table']
        """
        self._table_file = None
        self._table = None
        self._cache = OrderedDict()
        self._base_path = kwargs['base_path']
        self._read_table_file(kwargs['file_archive_table'])

    def __getitem__(self, key):
        """ Return the `FileHandle` whose linkname is key"""
        return self._cache[key]

    @property
    def table_file(self):
        """Return the path to the file used to persist this `FileArchive` """
        return self._table_file

    @property
    def table(self):
        """Return the persistent representation of this `FileArchive` """
        return self._table

    @property
    def cache(self):
        """Return the transiet representation of this `FileArchive` """
        return self._cache

    @property
    def base_path(self):
        """Return the base file path for all files in this `FileArchive` """
        return self._base_path

    def _get_fullpath(self, filepath):
        """Return filepath with the base_path prefixed """
        if filepath[0] == '/':
            return filepath
        else:
            return os.path.join(self._base_path, filepath)

    def _get_localpath(self, filepath):
        """Return the filepath with the base_path removed """
        return filepath.replace(self._base_path, '')

    def _fill_cache(self):
        """Fill the cache from the `astropy.table.Table`"""
        for irow in range(len(self._table)):
            file_handle = self._make_file_handle(irow)
            self._cache[file_handle.path] = file_handle

    def _read_table_file(self, table_file):
        """Read an `astropy.table.Table` to set up the archive"""
        self._table_file = table_file
        if os.path.exists(self._table_file):
            self._table = Table.read(self._table_file)
        else:
            self._table = FileHandle.make_table({})
        self._fill_cache()

    def _make_file_handle(self, row_idx):
        """Build and return a `FileHandle` object from an `astropy.table.row.Row` """
        row = self._table[row_idx]
        return FileHandle.create_from_row(row)

    def get_handle(self, filepath):
        """Get the `FileHandle` object associated to a particular file """
        localpath = self._get_localpath(filepath)
        return self._cache[localpath]

    def register_file(self, filepath, creator, status=FileStatus.no_file, flags=FileFlags.no_flags):
        """Register a file in the archive.

        If the file already exists, this raises a `KeyError`

        Parameters
        ----------

        filepath : str
            The path to the file
        creatror : int
            A unique key for the job that created this file
        status   : `FileStatus`
            Enumeration giving current status of file
        flags   : `FileFlags`
            Enumeration giving flags set on this file

        Returns `FileHandle`
        """
        # check to see if the file already exists
        try:
            file_handle = self.get_handle(filepath)
            raise KeyError("File %s already exists in archive" % filepath)
        except KeyError:
            pass
        localpath = self._get_localpath(filepath)
        if status == FileStatus.exists:
            # Make sure the file really exists
            fullpath = self._get_fullpath(filepath)
            if not os.path.exists(fullpath):
                print("register_file called on called on mising file %s" % fullpath)
                status = FileStatus.missing
                timestamp = 0
            else:
                timestamp = int(os.stat(fullpath).st_mtime)
        else:
            timestamp = 0
        key = len(self._table) + 1
        file_handle = FileHandle(path=localpath,
                                 key=key,
                                 creator=creator,
                                 timestamp=timestamp,
                                 status=status,
                                 flags=flags)
        file_handle.append_to_table(self._table)
        self._cache[localpath] = file_handle
        return file_handle

    def update_file(self, filepath, creator, status):
        """Update a file in the archive

        If the file does not exists, this raises a `KeyError`

        Parameters
        ----------

        filepath : str
            The path to the file
        creatror : int
            A unique key for the job that created this file
        status   : `FileStatus`
            Enumeration giving current status of file

        Returns `FileHandle`
        """
        file_handle = self.get_handle(filepath)
        if status in [FileStatus.exists, FileStatus.superseded]:
            # Make sure the file really exists
            fullpath = file_handle.fullpath
            if not os.path.exists(fullpath):
                raise ValueError("File %s does not exist" % fullpath)
            timestamp = int(os.stat(fullpath).st_mtime)
        else:
            timestamp = 0
        file_handle.creator = creator
        file_handle.timestamp = timestamp
        file_handle.status = status
        file_handle.update_table_row(self._table, file_handle.key - 1)
        return file_handle

    def get_file_ids(self, file_list, creator=None,
                     status=FileStatus.no_file, file_dict=None):
        """Get or create a list of file ids based on file names

        Parameters
        ----------

        file_list : list
            The paths to the file
        creatror : int
            A unique key for the job that created these files
        status   : `FileStatus`
            Enumeration giving current status of files
        file_dict : `FileDict`
            Mask giving flags set on this file

        Returns list of integers
        """
        ret_list = []
        for fname in file_list:
            if file_dict is None:
                flags = FileFlags.no_flags
            else:
                flags = file_dict.file_dict[fname]
            try:
                fhandle = self.get_handle(fname)
            except KeyError:
                if creator is None:
                    creator = -1
                    #raise KeyError("Can not register a file %s without a creator"%fname)
                fhandle = self.register_file(fname, creator, status, flags)
            ret_list.append(fhandle.key)
        return ret_list

    def get_file_paths(self, id_list):
        """Get a list of file paths based of a set of ids

        Parameters
        ----------

        id_list : list
            List of integer file keys

        Returns list of file paths
        """
        if id_list is None:
            return []
        try:
            path_array = self._table[id_list - 1]['path']
        except IndexError:
            print("IndexError ", len(self._table), id_list)
            path_array = []
        return [path for path in path_array]

    def write_table_file(self, table_file=None):
        """Write the table to self._table_file"""
        if self._table is None:
            raise RuntimeError("No table to write")
        if table_file is not None:
            self._table_file = table_file
        if self._table_file is None:
            raise RuntimeError("No output file specified for table")           
        write_tables_to_fits(self._table_file, [self._table], clobber=True,
                             namelist=['FILE_ARCHIVE'])


    def update_file_status(self):
        """Update the status of all the files in the archive"""
        nfiles = len(self.cache.keys())
        status_vect = np.zeros((6), int)
<<<<<<< HEAD
        sys.stdout.write("Updating status of %i files: "%nfiles)
        sys.stdout.flush()    
=======
        print("Updating status of %i files: "%nfiles)
>>>>>>> e4a4240f
        for i, key in enumerate(self.cache.keys()):
            if i % 200 == 0:
                sys.stdout.write('.')
                sys.stdout.flush()
            fhandle = self.cache[key]
            fhandle.check_status(self._base_path)
            fhandle.update_table_row(self._table, fhandle.key - 1)
            status_vect[fhandle.status] += 1
            
        sys.stdout.write("!\n")
        sys.stdout.flush()
        sys.stdout.write("Summary:\n")
        sys.stdout.write("  no_file:      %i\n"%status_vect[0])
        sys.stdout.write("  expected:     %i\n"%status_vect[1])
        sys.stdout.write("  exists:       %i\n"%status_vect[2])
        sys.stdout.write("  missing:      %i\n"%status_vect[3])
        sys.stdout.write("  superseded:   %i\n"%status_vect[4])
        sys.stdout.write("  temp_removed: %i\n"%status_vect[5])

    @classmethod
    def get_archive(cls):
        """Return the singleton `FileArchive` instance """
        return cls._archive

    @classmethod
    def build_archive(cls, **kwargs):
        """Return the singleton `FileArchive` instance, building it if needed"""
        if cls._archive is None:
            cls._archive = cls(**kwargs)
        return cls._archive


def main_browse():
    """Entry point for command line use for browsing a FileArchive """

    import argparse
    
    parser = argparse.ArgumentParser(usage="file_archive.py [options]",
                                     description="Browse a job archive")

    parser.add_argument('--files', action='store', dest='file_archive_table',
                        type=str, default='file_archive_temp.fits', help="File archive file")
    parser.add_argument('--base', action='store', dest='base_path',
                        type=str, default=os.path.abspath('.'), help="File archive base path")
    
    args = parser.parse_args(sys.argv[1:])    
    FileArchive.build_archive(**args.__dict__)


if __name__ == '__main__':
    main_browse()<|MERGE_RESOLUTION|>--- conflicted
+++ resolved
@@ -389,11 +389,7 @@
             if not os.path.exists(key):
                 continue
             if dry_run:
-<<<<<<< HEAD
                 print ("copy %s %s" % (key, value))
-=======
-                print("cp %s %s" % (key, value))
->>>>>>> e4a4240f
             else:
                 print ("copy %s %s" % (key, value))
                 copyfile(key, value)
@@ -405,11 +401,7 @@
         """Copy output files from scratch area """
         for key, value in file_mapping.items():
             if dry_run:
-<<<<<<< HEAD
                 print ("copy %s %s" % (value, key))
-=======
-                print("cp %s %s" % (value, key))
->>>>>>> e4a4240f
             else:
                 try:
                     outdir = os.path.dirname(key)
@@ -792,12 +784,8 @@
         """Update the status of all the files in the archive"""
         nfiles = len(self.cache.keys())
         status_vect = np.zeros((6), int)
-<<<<<<< HEAD
         sys.stdout.write("Updating status of %i files: "%nfiles)
         sys.stdout.flush()    
-=======
-        print("Updating status of %i files: "%nfiles)
->>>>>>> e4a4240f
         for i, key in enumerate(self.cache.keys()):
             if i % 200 == 0:
                 sys.stdout.write('.')
