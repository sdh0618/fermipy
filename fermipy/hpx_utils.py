# Licensed under a 3-clause BSD style license - see LICENSE.rst
"""
Utilities for dealing with HEALPix projections and mappings
"""
from __future__ import absolute_import, division, print_function
import re
import healpy as hp
import numpy as np
from astropy.io import fits
from astropy.wcs import WCS
from astropy.coordinates import SkyCoord
from astropy.coordinates import Galactic, ICRS

from fermipy.wcs_utils import WCSProj

# This is an approximation of the size of HEALPix pixels (in degrees)
# for a particular order.   It is used to convert from HEALPix to WCS-based
# projections
HPX_ORDER_TO_PIXSIZE = [32.0, 16.0, 8.0, 4.0, 2.0, 1.0,
                        0.50, 0.25, 0.1, 0.05, 0.025, 0.01,
                        0.005, 0.002]


class HPX_Conv(object):
    """ Data structure to define how a HEALPix map is stored to FITS """
    def __init__(self, convname, **kwargs):
        """
        """
        self.convname = convname
        self.colstring = kwargs.get('colstring','CHANNEL')
        self.firstcol = kwargs.get('firstcol', 1)
        self.extname = kwargs.get('extname','SKYMAP')
        self.energy_hdu = kwargs.get('energy_hdu','EBOUNDS')
        self.quantity_type = kwargs.get('quantity_type','integral')
        self.coordsys = kwargs.get('coordsys','COORDSYS')
        
    def colname(self, indx):
        return "%s%i"%(self.colstring,indx)


# Various conventions for storing HEALPix maps in FITS files
HPX_FITS_CONVENTIONS = {'FGST_CCUBE':HPX_Conv('FGST_CCUBE'),
<<<<<<< HEAD
                        'FGST_LTCUBE':HPX_Conv('FGST_LTCUBE', colstring='COSBINS', extname='EXPOSURE', energy_hdu='CTHETABOUNDS'),
=======
>>>>>>> a2b820d7
                        'FGST_BEXPCUBE':HPX_Conv('FGST_BEXPCUBE', colstring='ENERGY', extname='HPXEXPOSURES', energy_hdu='ENERGIES'),
                        'FGST_SRCMAP':HPX_Conv('FGST_SRCMAP', extname=None, quantity_type='differential'),
                        'FGST_TEMPLATE':HPX_Conv('FGST_TEMPLATE', colstring='ENERGY', energy_hdu='ENERGIES'),
                        'FGST_SRCMAP_SPARSE':HPX_Conv('FGST_SRCMAP_SPARSE', colstring=None, extname=None, quantity_type='differential'),
<<<<<<< HEAD
                        'GALPROP':HPX_Conv('GALPROP', colstring='Bin', extname='SKYMAP2', 
                                           energy_hdu='ENERGIES', quantity_type='differential',
                                           coordsys='COORDTYPE'),
                        'GALPROP2':HPX_Conv('GALPROP', colstring='Bin', extname='SKYMAP2', 
                                            energy_hdu='ENERGIES', quantity_type='differential')}
=======
                        'GALPROP':HPX_Conv('GALPROP', colstring='BIN{idx}', extname='SKYMAP2', 
                                           energy_hdu='ENERGIES', quantity_type='differential',
                                           coordsys='COORDTYPE')}
>>>>>>> a2b820d7


def coords_to_vec(lon, lat):
    """ Converts longitute and latitude coordinates to a unit 3-vector

    return array(3,n) with v_x[i],v_y[i],v_z[i] = directional cosines
    """
    phi = np.radians(lon)
    theta = (np.pi / 2) - np.radians(lat)
    sin_t = np.sin(theta)
    cos_t = np.cos(theta)

    xVals = sin_t * np.cos(phi)
    yVals = sin_t * np.sin(phi)
    zVals = cos_t

    # Stack them into the output array
    out = np.vstack((xVals, yVals, zVals)).swapaxes(0, 1)
    return out


def get_pixel_size_from_nside(nside):
    """ Returns an estimate of the pixel size from the HEALPix nside coordinate

    This just uses a lookup table to provide a nice round number for each
    HEALPix order. 
    """
    order = int(np.log2(nside))
    if order < 0 or order > 13:
        raise ValueError('HEALPix order must be between 0 to 13 %i' % order)

    return HPX_ORDER_TO_PIXSIZE[order]


def hpx_to_axes(h, npix):
    """ Generate a sequence of bin edge vectors corresponding to the
    axes of a HPX object."""
    x = h.ebins
    z = np.arange(npix[-1] + 1)

    return x, z


def hpx_to_coords(h, shape):
    """ Generate an N x D list of pixel center coordinates where N is
    the number of pixels and D is the dimensionality of the map."""

    x, z = hpx_to_axes(h, shape)

    x = np.sqrt(x[0:-1] * x[1:])
    z = z[:-1] + 0.5

    x = np.ravel(np.ones(shape) * x[:, np.newaxis])
    z = np.ravel(np.ones(shape) * z[np.newaxis, :])

    return np.vstack((x, z))


def make_hpx_to_wcs_mapping_centers(hpx, wcs):
    """ Make the mapping data needed to from from HPX pixelization to a
    WCS-based array

    Parameters
    ----------
    hpx     : `~fermipy.hpx_utils.HPX`
       The healpix mapping (an HPX object)

    wcs     : `~astropy.wcs.WCS`
       The wcs mapping (a pywcs.wcs object)

    Returns
    -------
      ipixs    :  array(nx,ny) of HEALPix pixel indices for each wcs pixel 
                  -1 indicates the wcs pixel does not contain the center of a HEALpix pixel
      mult_val :  array(nx,ny) of 1.
      npix     :  tuple(nx,ny) with the shape of the wcs grid

    """
    npix = (int(wcs.wcs.crpix[0] * 2), int(wcs.wcs.crpix[1] * 2))
    mult_val = np.ones(npix).T.flatten()
    sky_crds = hpx.get_sky_coords()
    pix_crds = wcs.wcs_world2pix(sky_crds, 0).astype(int)
    ipixs = -1 * np.ones(npix, int).T.flatten()
    pix_index = npix[1] * pix_crds[0:, 0] + pix_crds[0:, 1]
    if hpx._ipix is None:
        for ipix, pix_crd in enumerate(pix_index):
            ipixs[pix_crd] = ipix
    else:
        for pix_crd, ipix in zip(pix_index, hpx._ipix):
            ipixs[pix_crd] = ipix
    ipixs = ipixs.reshape(npix).T.flatten()
    return ipixs, mult_val, npix


def make_hpx_to_wcs_mapping(hpx, wcs):
    """Make the mapping data needed to from from HPX pixelization to a
    WCS-based array

    Parameters
    ----------
    hpx     : `~fermipy.hpx_utils.HPX`
       The healpix mapping (an HPX object)

    wcs     : `~astropy.wcs.WCS`
       The wcs mapping (a pywcs.wcs object)

    Returns
    -------
      ipixs    :  array(nx,ny) of HEALPix pixel indices for each wcs pixel
      mult_val :  array(nx,ny) of 1./number of wcs pixels pointing at each HEALPix pixel
      npix     :  tuple(nx,ny) with the shape of the wcs grid

    """
    npix = (int(wcs.wcs.crpix[0] * 2), int(wcs.wcs.crpix[1] * 2))
    pix_crds = np.dstack(np.meshgrid(np.arange(npix[0]),
                                     np.arange(npix[1]))).swapaxes(0, 1).reshape((npix[0] * npix[1], 2))
    sky_crds = wcs.wcs_pix2world(pix_crds, 0)

    sky_crds *= np.radians(1.)
    sky_crds[0:, 1] = (np.pi / 2) - sky_crds[0:, 1]

    fullmask = np.isnan(sky_crds)
    mask = (fullmask[0:, 0] + fullmask[0:, 1]) == 0
    ipixs = -1 * np.ones(npix, int).T.flatten()
    ipixs[mask] = hp.pixelfunc.ang2pix(hpx.nside, sky_crds[0:, 1][mask],
                                       sky_crds[0:, 0][mask], hpx.nest)

    # Here we are counting the number of HEALPix pixels each WCS pixel points to;
    # this could probably be vectorized by filling a histogram.
    d_count = {}
    for ipix in ipixs:
        if ipix in d_count:
            d_count[ipix] += 1
        else:
            d_count[ipix] = 1

    # Here we are getting a multiplicative factor that tells use how to split up
    # the counts in each HEALPix pixel (by dividing the corresponding WCS pixels
    # by the number of associated HEALPix pixels).
    # This could also likely be vectorized.
    mult_val = np.ones(ipixs.shape)
    for i, ipix in enumerate(ipixs):
        mult_val[i] /= d_count[ipix]

    ipixs = ipixs.reshape(npix).flatten()
    mult_val = mult_val.reshape(npix).flatten()
    return ipixs, mult_val, npix


def match_hpx_pixel(nside, nest, nside_pix, ipix_ring):
    """
    """
    ipix_in = np.arange(12 * nside * nside)
    vecs = hp.pix2vec(nside, ipix_in, nest)
    pix_match = hp.vec2pix(nside_pix, vecs[0], vecs[1], vecs[2]) == ipix_ring
    return ipix_in[pix_match]


class HPX(object):
    """ Encapsulation of basic healpix map parameters """

    def __init__(self, nside, nest, coordsys, order=-1, region=None, ebins=None, conv=HPX_Conv('FGST_CCUBE')):
        """ C'tor

        nside     : HEALPix nside parameter, the total number of pixels is 12*nside*nside
        nest      : bool, True -> 'NESTED', False -> 'RING' indexing scheme
        coordsys  : Coordinate system, 'CEL' | 'GAL'
        """
        if nside >= 0:
            if order >= 0:
                raise Exception('Specify either nside or oder, not both.')
            else:
                self._nside = nside
                self._order = -1
        else:
            if order >= 0:
                self._nside = 2**order
                self._order = order
            else:
                raise Exception('Specify either nside or oder, not both.')
        self._nest = nest
        self._coordsys = coordsys
        self._region = region
        self._maxpix = 12 * self._nside * self._nside
        if self._region:
            self._ipix = self.get_index_list(
                self._nside, self._nest, self._region)
            self._rmap = {}
            self._npix = len(self._ipix)
        else:
            self._ipix = None
            self._rmap = None
            self._npix = self._maxpix

        self._ebins = ebins
        self._conv = conv
        if self._ebins is not None:
            self._evals = np.sqrt(self._ebins[0:-1] * self._ebins[1:])
        else:
            self._evals = None

        if self._ipix is not None:
            for i, ipixel in enumerate(self._ipix.flat):
                self._rmap[ipixel] = i

    def __getitem__(self, sliced):
        """ This implements the global-to-local lookup

        sliced:   An array of HEALPix pixel indices

        For all-sky maps it just returns the input array.
        For partial-sky maps in returns the local indices corresponding to the
        indices in the input array, and -1 for those pixels that are outside the 
        selected region.
        """

        if self._rmap is not None:
            retval = np.zeros((sliced.size), 'i')
            for i, v in enumerate(sliced.flat):
                if v in self._rmap:
                    retval[i] = self._rmap[v]
                else:
                    retval[i] = -1
            retval = retval.reshape(sliced.shape)
            return retval
        return sliced

    @property
    def ordering(self):
        if self._nest:
            return "NESTED"
        return "RING"

    @property
    def nside(self):
        return self._nside

    @property
    def order(self):
        return self._order

    @property
    def nest(self):
        return self._nest

    @property
    def npix(self):
        return self._npix

    @property
    def ebins(self):
        return self._ebins

    @property
    def conv(self):
        return self._conv

    @property
    def coordsys(self):
        return self._coordsys

    @property
    def evals(self):
        return self._evals

    @property
    def region(self):
        return self._region

    def ud_graded_hpx(self, order):
        """
        """
        if self._order < 0:
            raise RuntimeError("Upgrade and degrade only implemented for standard maps")
        return HPX(-1, self.nest, self.coordsys, order, self.region, self.ebins, self.conv)
 
    def make_swapped_hpx(self):
        """
        """
        if self.order > 0:
            return HPX(-1, not self.nest, self.coordsys, self.order, self.region, self.ebins, self.conv)
        else:
            return HPX(self.nside, not self.nest, self.coordsys, -1, self.region, self.ebins, self.conv)

    def copy_and_drop_energy(self):
        """
        """
        if self.order > 0:
            return HPX(-1, not self.nest, self.coordsys, self.order, self.region, None, self.conv)
        else:
            return HPX(self.nside, not self.nest, self.coordsys, -1, self.region, None, self.conv)
       

    @staticmethod
    def create_hpx(nside, nest, coordsys='CEL', order=-1, region=None,
                   ebins=None, conv=HPX_Conv('FGST_CCUBE')):
        """Create a HPX object.

        Parameters
        ----------
        nside    : int
           HEALPix nside paramter

        nest     : bool
           True for HEALPix "NESTED" indexing scheme, False for "RING" scheme.

        coordsys : str
           "CEL" or "GAL"

        order    : int
           nside = 2**order

        region   : Allows for partial-sky mappings
        ebins    : Energy bin edges
        """
        return HPX(nside, nest, coordsys, order, region, ebins, conv)

    @staticmethod
    def identify_HPX_convention(header):
        """ Identify the convention used to write this file """
        # Hopefully the file contains the HPX_CONV keyword specifying
        # the convention used
        try:
            return header['HPX_CONV']
        except KeyError:
            pass

        # Try based on the EXTNAME keyword
        extname = header.get('EXTNAME',None)
        if extname == 'HPXEXPOSURES':
            return 'FGST_BEXPCUBE'
        elif extname == 'SKYMAP2':
<<<<<<< HEAD
            if 'COORDTYPE' in header.keys():
                return 'GALPROP'
            else:
                return 'GALPROP2'
=======
            return 'GALPROP'
>>>>>>> a2b820d7

        # Check the name of the first column
        colname = header['TTYPE1']
        if colname == 'PIX':
            colname = header['TTYPE2']
        
        if colname == 'KEY':
            return 'FGST_SRCMAP_SPARSE'
        elif colname == 'ENERGY1':
            return 'FGST_TEMPLATE'
<<<<<<< HEAD
        elif colname == 'COSBINS':
            return 'FGST_LTCUBE'
        elif colname == 'Bin0':
=======
        elif colname == 'BIN0':
>>>>>>> a2b820d7
            return 'GALPROP'
        elif colname == 'CHANNEL1':
            if extname == 'SKYMAP':
                return 'FGST_CCUBE'
            else:
                return 'FGST_SRCMAP'
        else:
            raise ValueError("Could not identify HEALPix convention")


    @staticmethod
    def create_from_header(header, ebins=None):
        """ Creates an HPX object from a FITS header.

        header : The FITS header
        ebins  : Energy bin edges [optional]
        """
        convname = HPX.identify_HPX_convention(header)
        conv = HPX_FITS_CONVENTIONS[convname]

<<<<<<< HEAD
        if conv.convname != 'GALPROP':
            if header["PIXTYPE"] != "HEALPIX":
                raise Exception("PIXTYPE != HEALPIX")
=======
        if header["PIXTYPE"] != "HEALPIX":
            raise Exception("PIXTYPE != HEALPIX")
>>>>>>> a2b820d7
        if header["ORDERING"] == "RING":
            nest = False
        elif header["ORDERING"] == "NESTED":
            nest = True
        else:
            raise Exception("ORDERING != RING | NESTED")

        try:
            order = header["ORDER"]
        except KeyError:
            order = -1

        if order < 0:
            nside = header["NSIDE"]
        else:
            nside = -1

<<<<<<< HEAD
        try:
            coordsys = header[conv.coordsys]
        except KeyError:
            coordsys = header['COORDSYS']
=======
        coordsys = header[conv.coordsys]
>>>>>>> a2b820d7
 
        try:
            region = header["HPX_REG"]
        except KeyError:
            try:
                region = header["HPXREGION"]
            except KeyError:
                region = None

        return HPX(nside, nest, coordsys, order, region, ebins=ebins, conv=conv)


    def make_header(self):
        """ Builds and returns FITS header for this HEALPix map """
        cards = [fits.Card("TELESCOP", "GLAST"),
                 fits.Card("INSTRUME", "LAT"),
                 fits.Card(self._conv.coordsys, self._coordsys),
                 fits.Card("PIXTYPE", "HEALPIX"),
                 fits.Card("ORDERING", self.ordering),
                 fits.Card("ORDER", self._order),
                 fits.Card("NSIDE", self._nside),
                 fits.Card("FIRSTPIX", 0),
                 fits.Card("LASTPIX", self._maxpix - 1),
                 fits.Card("HPX_CONV", self._conv.convname)]
        
        if self._coordsys == "CEL":
            cards.append(fits.Card("EQUINOX", 2000.0,
                                   "Equinox of RA & DEC specifications"))

        if self._region:
            cards.append(fits.Card("HPX_REG", self._region))

        header = fits.Header(cards)
        return header

    def make_hdu(self, data, **kwargs):
        """ Builds and returns a FITs HDU with input data

        data      : The data begin stored

        Keyword arguments
        -------------------
        extname   : The HDU extension name        
        colbase   : The prefix for column names
        """
        shape = data.shape
        extname = kwargs.get('extname', self.conv.extname)
        
        if shape[-1] != self._npix:
            raise Exception(
                "Size of data array does not match number of pixels")
        cols = []
        if self._region:
            cols.append(fits.Column("PIX", "J", array=self._ipix))
            
        if self.conv.convname == 'FGST_SRCMAP_SPARSE':
            nonzero = data.nonzero()         
            nfilled = len(nonzero[0])
            print ('Nfilled ', nfilled)
            if len(shape) == 1:   
                nonzero = nonzero[0]
                cols.append(fits.Column("KEY", "%iJ"%nfilled, array=nonzero.reshape(1,nfilled)))
                cols.append(fits.Column("VALUE", "%iE"%nfilled, array=data[nonzero].astype(float).reshape(1,nfilled)))
            elif len(shape) == 2:
                nonzero = self._npix*nonzero[0] + nonzero[1]
                cols.append(fits.Column("KEY", "%iJ"%nfilled, array=nonzero.reshape(1,nfilled)))
                cols.append(fits.Column("VALUE", "%iE"%nfilled, array=data.flat[nonzero].astype(float).reshape(1,nfilled)))
            else:
                raise Exception("HPX.write_fits only handles 1D and 2D maps")
                
        else:
            if len(shape) == 1:
                cols.append(fits.Column(self.conv.colname(indx=i+self.conv.firstcol), "E", array=data.astype(float)))
            elif len(shape) == 2:
                for i in range(shape[0]):
                    cols.append(fits.Column(self.conv.colname(indx=i+self.conv.firstcol), "E", array=data[i].astype(float)))
            else:
                raise Exception("HPX.write_fits only handles 1D and 2D maps")
        
        header = self.make_header()
        hdu = fits.BinTableHDU.from_columns(cols, header=header, name=extname)

        return hdu

    def make_energy_bounds_hdu(self, extname="EBOUNDS"):
        """ Builds and returns a FITs HDU with the energy bin boundries

        extname   : The HDU extension name            
        """
        if self._ebins is None:
            return None
        cols = [fits.Column("CHANNEL", "I", array=np.arange(1, len(self._ebins + 1))),
                fits.Column("E_MIN", "1E", unit='keV',
                            array=1000 * self._ebins[0:-1]),
                fits.Column("E_MAX", "1E", unit='keV', array=1000*self._ebins[1:])]
        hdu = fits.BinTableHDU.from_columns(
            cols, self.make_header(), name=extname)
        return hdu

    def make_energies_hdu(self, extname="ENERGIES"):
        """ Builds and returns a FITs HDU with the energy bin boundries

        extname   : The HDU extension name            
        """
        if self._evals is None:
            return None
        cols = [fits.Column("ENERGY", "1E", unit='MeV',
                            array=self._evals)]
        hdu = fits.BinTableHDU.from_columns(
            cols, self.make_header(), name=extname)
        return hdu

    def write_fits(self, data, outfile, extname="SKYMAP", clobber=True):
        """ Write input data to a FITS file

        data      : The data begin stored
        outfile   : The name of the output file
        extname   : The HDU extension name        
        clobber   : True -> overwrite existing files
        """
        hdu_prim = fits.PrimaryHDU()
        hdu_hpx = self.make_hdu(data, extname=extname)
        hl = [hdu_prim, hdu_hpx]
        if self.conv.energy_hdu == 'EBOUNDS':
            hdu_energy = self.make_energy_bounds_hdu()
        elif self.conv.energy_hdu == 'ENERGIES':
            hdu_energy = self.make_energies_hdu()
        if hdu_energy is not None:
            hl.append(hdu_energy)
        hdulist = fits.HDUList(hl)
        hdulist.writeto(outfile, clobber=clobber)

    @staticmethod
    def get_index_list(nside, nest, region):
        """ Returns the list of pixels indices for all the pixels in a region

        nside    : HEALPix nside parameter
        nest     : True for 'NESTED', False = 'RING'
        region   : HEALPix region string
        """
        tokens = re.split('\(|\)|,', region)
        if tokens[0] == 'DISK':
            vec = coords_to_vec(float(tokens[1]), float(tokens[2]))
            ilist = hp.query_disc(nside, vec[0], np.radians(float(tokens[3])),
                                  inclusive=False, nest=nest)
        elif tokens[0] == 'DISK_INC':
            vec = coords_to_vec(float(tokens[1]), float(tokens[2]))
            ilist = hp.query_disc(nside, vec[0], np.radians(float(tokens[3])),
                                  inclusive=True, fact=int(tokens[4]),
                                  nest=nest)
        elif tokens[0] == 'HPX_PIXEL':
            nside_pix = int(tokens[2])
            if tokens[1] == 'NESTED':
                ipix_ring = hp.nest2ring(nside_pix, int(tokens[3]))
            elif tokens[1] == 'RING':
                ipix_ring = int(tokens[3])
            else:
                raise Exception(
                    "Did not recognize ordering scheme %s" % tokens[1])
            ilist = match_hpx_pixel(nside, nest, nside_pix, ipix_ring)
        else:
            raise Exception(
                "HPX.get_index_list did not recognize region type %s" % tokens[0])
        return ilist

    @staticmethod
    def get_ref_dir(region, coordsys):
        """ Finds and returns the reference direction for a given 
        HEALPix region string.   

        region   : a string describing a HEALPix region
        coordsys : coordinate system, GAL | CEL
        """
        if region is None:
            if coordsys == "GAL":
                c = SkyCoord(0., 0., frame=Galactic, unit="deg")
            elif coordsys == "CEL":
                c = SkyCoord(0., 0., frame=ICRS, unit="deg")
            return c
        tokens = re.split('\(|\)|,', region)
        if tokens[0] in ['DISK', 'DISK_INC']:
            if coordsys == "GAL":
                c = SkyCoord(float(tokens[1]), float(
                    tokens[2]), frame=Galactic, unit="deg")
            elif coordsys == "CEL":
                c = SkyCoord(float(tokens[1]), float(
                    tokens[2]), frame=ICRS, unit="deg")
            return c
        elif tokens[0] == 'HPX_PIXEL':
            nside_pix = int(tokens[2])
            ipix_pix = int(tokens[3])
            if tokens[1] == 'NESTED':
                nest_pix = True
            elif tokens[1] == 'RING':
                nest_pix = False
            else:
                raise Exception(
                    "Did not recognize ordering scheme %s" % tokens[1])
            theta, phi = hp.pix2ang(nside_pix, ipix_pix, nest_pix)
            lat = np.degrees((np.pi / 2) - theta)
            lon = np.degrees(phi)
            if coordsys == "GAL":
                c = SkyCoord(lon, lat, frame=Galactic, unit="deg")
            elif coordsys == "CEL":
                c = SkyCoord(lon, lat, frame=ICRS, unit="deg")
            return c
        else:
            raise Exception(
                "HPX.get_ref_dir did not recognize region type %s" % tokens[0])
        return None

    @staticmethod
    def get_region_size(region):
        """ Finds and returns the approximate size of region (in degrees)  
        from a HEALPix region string.   
        """
        if region is None:
            return 180.
        tokens = re.split('\(|\)|,', region)
        if tokens[0] in ['DISK', 'DISK_INC']:
            return float(tokens[3])
        elif tokens[0] == 'HPX_PIXEL':
            pixel_size = get_pixel_size_from_nside(int(tokens[2]))
            return 2. * pixel_size
        else:
            raise Exception(
                "HPX.get_region_size did not recognize region type %s" % tokens[0])
        return None

    def make_wcs(self, naxis=2, proj='CAR', energies=None, oversample=2):
        """ Make a WCS projection appropirate for this HPX pixelization
        """
        w = WCS(naxis=naxis)
        skydir = self.get_ref_dir(self._region, self.coordsys)

        if self.coordsys == 'CEL':
            w.wcs.ctype[0] = 'RA---%s' % (proj)
            w.wcs.ctype[1] = 'DEC--%s' % (proj)
            w.wcs.crval[0] = skydir.ra.deg
            w.wcs.crval[1] = skydir.dec.deg
        elif self.coordsys == 'GAL':
            w.wcs.ctype[0] = 'GLON-%s' % (proj)
            w.wcs.ctype[1] = 'GLAT-%s' % (proj)
            w.wcs.crval[0] = skydir.galactic.l.deg
            w.wcs.crval[1] = skydir.galactic.b.deg
        else:
            raise Exception('Unrecognized coordinate system.')

        pixsize = get_pixel_size_from_nside(self.nside)
        roisize = self.get_region_size(self._region)
        allsky = False
        if roisize > 45:
            roisize = 90
            allsky = True

        npixels = int(2. * roisize / pixsize) * oversample
        crpix = npixels / 2.

        if allsky:
            w.wcs.crpix[0] = 2 * crpix
            npix = (2 * npixels, npixels)
        else:
            w.wcs.crpix[0] = crpix
            npix = (npixels, npixels)

        w.wcs.crpix[1] = crpix
        w.wcs.cdelt[0] = -pixsize / oversample
        w.wcs.cdelt[1] = pixsize / oversample

        if naxis == 3:
            w.wcs.crpix[2] = 1
            w.wcs.ctype[2] = 'Energy'
            if energies is not None:
                w.wcs.crval[2] = 10 ** energies[0]
                w.wcs.cdelt[2] = 10 ** energies[1] - 10 ** energies[0]

        w = WCS(w.to_header())
        wcs_proj = WCSProj(w, npix)
        return wcs_proj

    def get_sky_coords(self):
        """ Get the sky coordinates of all the pixels in this pixelization """
        if self._ipix is None:
            theta, phi = hp.pix2ang(
                self._nside, xrange(self._npix), self._nest)
        else:
            theta, phi = hp.pix2ang(self._nside, self._ipix, self._nest)

        lat = np.degrees((np.pi / 2) - theta)
        lon = np.degrees(phi)
        return np.vstack([lon, lat]).T

<<<<<<< HEAD
    def get_sky_dirs(self):

        lonlat = self.get_sky_coords()
        return SkyCoord(ra=lonlat.T[0],dec=lonlat.T[1], unit='deg')
=======
>>>>>>> a2b820d7
    
    def get_pixel_indices(self, lats, lons):
        """ "Return the indices in the flat array corresponding to a set of coordinates """
        theta = np.radians(90. - lats)
<<<<<<< HEAD
        phi = np.radians(lons)
        return hp.ang2pix(self.nside, theta, phi, self.nest)

    def skydir_to_pixel(self, skydir):
        """Return the pixel index of a SkyCoord object."""
        if self.coordsys in ['CEL','EQU']:
            skydir = skydir.transform_to('icrs')
            lon = skydir.ra.deg
            lat = skydir.dec.deg
        else:
            skydir = skydir.transform_to('galactic')
            lon = skydir.l.deg
            lat = skydir.b.deg
        
        return self.get_pixel_indices(lat,lon)
    
=======
        phi = np.radians(phi)
        return hp.ang2pix(self._nside, theta, phi, self._nest)

>>>>>>> a2b820d7

class HpxToWcsMapping(object):
    """ Stores the indices need to conver from HEALPix to WCS """

    def __init__(self, hpx, wcs, mapping_data=None):
        """
        """
        self._hpx = hpx
        self._wcs = wcs
        if mapping_data is None:
            self._ipixs, self._mult_val, self._npix = make_hpx_to_wcs_mapping(
                self.hpx, self.wcs.wcs)
        else:
            self._ipixs = mapping_data['ipixs']
            self._mult_val = mapping_data['mult_val']
            self._npix = mapping_data['npix']
        self._lmap = self._hpx[self._ipixs]
        self._valid = self._lmap > 0

    @property
    def hpx(self):
        """ The HEALPix projection """
        return self._hpx

    @property
    def wcs(self):
        """ The WCS projection """
        return self._wcs

    @property
    def ipixs(self):
        """An array(nx,ny) of the global HEALPix pixel indices for each WCS
        pixel"""
        return self._ipixs

    @property
    def mult_val(self):
        """An array(nx,ny) of 1/number of WCS pixels pointing at each HEALPix
        pixel"""
        return self._mult_val

    @property
    def npix(self):
        """ A tuple(nx,ny) of the shape of the WCS grid """
        return self._npix

    @property
    def lmap(self):
        """An array(nx,ny) giving the mapping of the local HEALPix pixel
        indices for each WCS pixel"""
        return self._lmap

    @property
    def valid(self):
        """An array(nx,ny) of bools giving if each WCS pixel in inside the
        HEALPix region"""
        return self._valid

    def write_to_fitsfile(self, fitsfile, clobber=True):
        """Write this mapping to a FITS file, to avoid having to recompute it
        """
        from fermipy.skymap import Map
        hpx_header = self._hpx.make_header()
        index_map = Map(self.ipixs, self.wcs)
        mult_map = Map(self.mult_val, self.wcs)
        prim_hdu = index_map.create_primary_hdu()
        mult_hdu = index_map.create_image_hdu()
        for key in ['COORDSYS', 'ORDERING', 'PIXTYPE',
                    'ORDERING', 'ORDER', 'NSIDE',
                    'FIRSTPIX', 'LASTPIX']:
            prim_hdu.header[key] = hpx_header[key]
            mult_hdu.header[key] = hpx_header[key]

        hdulist = fits.HDUList([prim_hdu, mult_dhu])
        hdulist.writeto(fitsfile, clobber=clobber)

    @staticmethod
    def create_from_fitsfile(self, fitsfile):
        """ Read a fits file and use it to make a mapping
        """
        from fermipy.skymap import Map
        index_map = Map.create_from_fits(fitsfile)
        mult_map = Map.create_from_fits(fitsfile, hdu=1)
        ff = fits.open(fitsfile)
        hpx = HPX.create_from_header(ff[0])
        mapping_data = dict(ipixs=index_map.counts,
                            mult_val=mult_map.counts,
                            npix=mult_map.counts.shape)
        return HpxToWcsMapping(hpx, index_map.wcs, mapping_data)

    def fill_wcs_map_from_hpx_data(self, hpx_data, wcs_data, normalize=True):
        """Fills the wcs map from the hpx data using the pre-calculated
        mappings

        hpx_data  : the input HEALPix data
        wcs_data  : the data array being filled
        normalize : True -> perserve integral by splitting HEALPix values between bins

        """
        # FIXME, there really ought to be a better way to do this
        hpx_data_flat = hpx_data.flatten()
        wcs_data_flat = np.zeros((wcs_data.size))
        lmap_valid = self._lmap[self._valid]
        wcs_data_flat[self._valid] = hpx_data_flat[lmap_valid]
        if normalize:
            wcs_data_flat *= self._mult_val
        wcs_data.flat = wcs_data_flat

    def make_wcs_data_from_hpx_data(self, hpx_data, wcs, normalize=True):
        """ Creates and fills a wcs map from the hpx data using the pre-calculated
        mappings

        hpx_data  : the input HEALPix data
        wcs       : the WCS object
        normalize : True -> perserve integral by splitting HEALPix values between bins
        """
        wcs_data = np.zeros(wcs.npix)
        self.fill_wcs_map_from_hpx_data(hpx_data, wcs_data, normalize)
        return wcs_data<|MERGE_RESOLUTION|>--- conflicted
+++ resolved
@@ -40,26 +40,16 @@
 
 # Various conventions for storing HEALPix maps in FITS files
 HPX_FITS_CONVENTIONS = {'FGST_CCUBE':HPX_Conv('FGST_CCUBE'),
-<<<<<<< HEAD
                         'FGST_LTCUBE':HPX_Conv('FGST_LTCUBE', colstring='COSBINS', extname='EXPOSURE', energy_hdu='CTHETABOUNDS'),
-=======
->>>>>>> a2b820d7
                         'FGST_BEXPCUBE':HPX_Conv('FGST_BEXPCUBE', colstring='ENERGY', extname='HPXEXPOSURES', energy_hdu='ENERGIES'),
                         'FGST_SRCMAP':HPX_Conv('FGST_SRCMAP', extname=None, quantity_type='differential'),
                         'FGST_TEMPLATE':HPX_Conv('FGST_TEMPLATE', colstring='ENERGY', energy_hdu='ENERGIES'),
                         'FGST_SRCMAP_SPARSE':HPX_Conv('FGST_SRCMAP_SPARSE', colstring=None, extname=None, quantity_type='differential'),
-<<<<<<< HEAD
                         'GALPROP':HPX_Conv('GALPROP', colstring='Bin', extname='SKYMAP2', 
                                            energy_hdu='ENERGIES', quantity_type='differential',
                                            coordsys='COORDTYPE'),
                         'GALPROP2':HPX_Conv('GALPROP', colstring='Bin', extname='SKYMAP2', 
                                             energy_hdu='ENERGIES', quantity_type='differential')}
-=======
-                        'GALPROP':HPX_Conv('GALPROP', colstring='BIN{idx}', extname='SKYMAP2', 
-                                           energy_hdu='ENERGIES', quantity_type='differential',
-                                           coordsys='COORDTYPE')}
->>>>>>> a2b820d7
-
 
 def coords_to_vec(lon, lat):
     """ Converts longitute and latitude coordinates to a unit 3-vector
@@ -391,14 +381,10 @@
         if extname == 'HPXEXPOSURES':
             return 'FGST_BEXPCUBE'
         elif extname == 'SKYMAP2':
-<<<<<<< HEAD
             if 'COORDTYPE' in header.keys():
                 return 'GALPROP'
             else:
                 return 'GALPROP2'
-=======
-            return 'GALPROP'
->>>>>>> a2b820d7
 
         # Check the name of the first column
         colname = header['TTYPE1']
@@ -409,13 +395,9 @@
             return 'FGST_SRCMAP_SPARSE'
         elif colname == 'ENERGY1':
             return 'FGST_TEMPLATE'
-<<<<<<< HEAD
         elif colname == 'COSBINS':
             return 'FGST_LTCUBE'
         elif colname == 'Bin0':
-=======
-        elif colname == 'BIN0':
->>>>>>> a2b820d7
             return 'GALPROP'
         elif colname == 'CHANNEL1':
             if extname == 'SKYMAP':
@@ -436,14 +418,11 @@
         convname = HPX.identify_HPX_convention(header)
         conv = HPX_FITS_CONVENTIONS[convname]
 
-<<<<<<< HEAD
         if conv.convname != 'GALPROP':
             if header["PIXTYPE"] != "HEALPIX":
                 raise Exception("PIXTYPE != HEALPIX")
-=======
         if header["PIXTYPE"] != "HEALPIX":
             raise Exception("PIXTYPE != HEALPIX")
->>>>>>> a2b820d7
         if header["ORDERING"] == "RING":
             nest = False
         elif header["ORDERING"] == "NESTED":
@@ -461,14 +440,10 @@
         else:
             nside = -1
 
-<<<<<<< HEAD
         try:
             coordsys = header[conv.coordsys]
         except KeyError:
             coordsys = header['COORDSYS']
-=======
-        coordsys = header[conv.coordsys]
->>>>>>> a2b820d7
  
         try:
             region = header["HPX_REG"]
@@ -761,18 +736,14 @@
         lon = np.degrees(phi)
         return np.vstack([lon, lat]).T
 
-<<<<<<< HEAD
     def get_sky_dirs(self):
 
         lonlat = self.get_sky_coords()
         return SkyCoord(ra=lonlat.T[0],dec=lonlat.T[1], unit='deg')
-=======
->>>>>>> a2b820d7
     
     def get_pixel_indices(self, lats, lons):
         """ "Return the indices in the flat array corresponding to a set of coordinates """
         theta = np.radians(90. - lats)
-<<<<<<< HEAD
         phi = np.radians(lons)
         return hp.ang2pix(self.nside, theta, phi, self.nest)
 
@@ -789,11 +760,6 @@
         
         return self.get_pixel_indices(lat,lon)
     
-=======
-        phi = np.radians(phi)
-        return hp.ang2pix(self._nside, theta, phi, self._nest)
-
->>>>>>> a2b820d7
 
 class HpxToWcsMapping(object):
     """ Stores the indices need to conver from HEALPix to WCS """
